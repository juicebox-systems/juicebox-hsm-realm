--- conflicted
+++ resolved
@@ -50,10 +50,7 @@
 use hsm_api::{
     AppResultType, CaptureJumpRequest, CaptureJumpResponse, CaptureNextRequest,
     CaptureNextResponse, Captured, EntryMac, GroupId, GroupMemberRole, HsmId, LogEntry, LogIndex,
-<<<<<<< HEAD
-    RoleLogicalClock, RoleStatus, TransferInProofs,
-=======
->>>>>>> f2a2f620
+    RoleLogicalClock, RoleStatus,
 };
 use juicebox_networking::reqwest::ClientOptions;
 use juicebox_networking::rpc::{self, Rpc, SendOptions};
