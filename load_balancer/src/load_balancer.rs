--- conflicted
+++ resolved
@@ -42,13 +42,9 @@
 use observability::logging::TracingSource;
 use observability::metrics::{self, Tag};
 use observability::metrics_tag as tag;
-<<<<<<< HEAD
+use observability::tracing::TracingMiddleware;
 use secret_manager::{record_id_randomization_key_name, tenant_secret_name, SecretManager};
-=======
-use observability::tracing::TracingMiddleware;
-use secret_manager::{tenant_secret_name, SecretManager};
 use service_core::http::ReqwestClientMetrics;
->>>>>>> 93275326
 use store::{ServiceKind, StoreClient};
 
 #[derive(Clone)]
@@ -90,12 +86,8 @@
             name,
             store,
             secret_manager,
-<<<<<<< HEAD
             record_id_randomization_key,
-            agent_client: Client::new(ClientOptions::default()),
-=======
             agent_client: ReqwestClientMetrics::new(metrics.clone(), ClientOptions::default()),
->>>>>>> 93275326
             realms: Mutex::new(Arc::new(HashMap::new())),
             metrics: metrics.clone(),
             semver: Version::parse(env!("CARGO_PKG_VERSION")).unwrap(),
@@ -475,12 +467,8 @@
     name: &str,
     realms: &HashMap<RealmId, Vec<Partition>>,
     secret_manager: &dyn SecretManager,
-<<<<<<< HEAD
     record_id_randomization_key: &SecretBytesArray<32>,
-    agent_client: &Client<AgentService>,
-=======
     agent_client: &ReqwestClientMetrics,
->>>>>>> 93275326
     metrics: &metrics::Client,
 ) -> ClientResponse {
     let mut tags = Vec::with_capacity(5);
@@ -522,12 +510,8 @@
     name: &str,
     realms: &HashMap<RealmId, Vec<Partition>>,
     secret_manager: &dyn SecretManager,
-<<<<<<< HEAD
     record_id_randomization_key: &SecretBytesArray<32>,
-    agent_client: &Client<AgentService>,
-=======
     agent_client: &ReqwestClientMetrics,
->>>>>>> 93275326
     request_tags: &mut Vec<Tag>,
 ) -> ClientResponse {
     type Response = ClientResponse;
