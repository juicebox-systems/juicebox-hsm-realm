[package]
name = "store"
version = "0.2.0"
edition = "2021"

# See more keys and their definitions at https://doc.rust-lang.org/cargo/reference/manifest.html

[dependencies]
agent_api = { workspace = true }
async-trait = { workspace = true }
bitvec = { workspace = true }
clap = { workspace = true }
futures = { workspace = true }
gcp_auth = { workspace = true }
google = { workspace = true }
hex = { workspace = true }
hsm_api = { workspace = true }
http = { workspace = true }
juicebox_marshalling = { workspace = true }
juicebox_realm_api = { workspace = true }
lru-cache = { workspace = true }
observability = { workspace = true }
rand_core = { workspace = true, features = ["getrandom"] }
tokio = { workspace = true }
tonic = { workspace = true }
tracing = { workspace = true }
url = { workspace = true }

[dev-dependencies]
<<<<<<< HEAD
hsm_core = { workspace = true }
=======
hsm_core = { workspace = true, features = ["dot"] }
once_cell = { workspace = true }
>>>>>>> 9879df69
rand = { workspace = true }
reqwest = { workspace = true }
juicebox_process_group = { workspace = true }
agent_core = { workspace = true }<|MERGE_RESOLUTION|>--- conflicted
+++ resolved
@@ -27,13 +27,8 @@
 url = { workspace = true }
 
 [dev-dependencies]
-<<<<<<< HEAD
-hsm_core = { workspace = true }
-=======
+agent_core = { workspace = true }
 hsm_core = { workspace = true, features = ["dot"] }
-once_cell = { workspace = true }
->>>>>>> 9879df69
+juicebox_process_group = { workspace = true }
 rand = { workspace = true }
-reqwest = { workspace = true }
-juicebox_process_group = { workspace = true }
-agent_core = { workspace = true }+reqwest = { workspace = true }