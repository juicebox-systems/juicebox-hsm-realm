use actix::prelude::*;
use bitvec::prelude::Msb0;
use bitvec::vec::BitVec;
use bytes::Bytes;
use futures::future::join_all;
use futures::Future;
use http_body_util::{BodyExt, Full};
use hyper::server::conn::http1;
use hyper::service::Service;
use hyper::{body::Incoming as IncomingBody, Request, Response};
use reqwest::Url;
use std::collections::HashMap;
use std::iter::zip;
use std::net::SocketAddr;
use std::pin::Pin;
use std::sync::Arc;
use tokio::net::TcpListener;
use tokio::task::JoinHandle;
use tracing::{trace, warn};

pub mod types;

use super::agent::client::AgentClient;
use super::agent::types::{
    AppRequest, AppResponse, StatusRequest, StatusResponse, TenantId, UserId,
};
use super::hsm::types as hsm_types;
use super::store::types::{AddressEntry, GetAddressesRequest, GetAddressesResponse};
use super::store::Store;
use hsm_types::{GroupId, OwnedRange, RealmId};
use types::{ClientRequest, ClientResponse};

#[derive(Clone)]
pub struct LoadBalancer(Arc<State>);

struct State {
    name: String,
    store: Addr<Store>,
    agent_client: AgentClient,
}

impl LoadBalancer {
    pub fn new(name: String, store: Addr<Store>) -> Self {
        Self(Arc::new(State {
            name,
            store,
            agent_client: AgentClient::new(),
        }))
    }

    pub async fn listen(
        self,
        address: SocketAddr,
    ) -> Result<(Url, JoinHandle<()>), Box<dyn std::error::Error + Send + Sync>> {
        let listener = TcpListener::bind(address).await?;
        let url = Url::parse(&format!("http://{address}")).unwrap();
        Ok((
            url,
            tokio::spawn(async move {
                loop {
                    match listener.accept().await {
                        Err(e) => warn!("error accepting connection: {e:?}"),
                        Ok((stream, _)) => {
                            let lb = self.clone();
                            tokio::spawn(async move {
                                if let Err(e) =
                                    http1::Builder::new().serve_connection(stream, lb).await
                                {
                                    warn!("error serving connection: {e:?}");
                                }
                            });
                        }
                    }
                }
            }),
        ))
    }
}

#[derive(Debug)]
struct Partition {
    group: GroupId,
<<<<<<< HEAD
    owned_range: OwnedRange,
    leader: Addr<Agent>,
=======
    owned_prefix: OwnedPrefix,
    leader: Url,
>>>>>>> 6cb0c471
}

async fn refresh(
    name: &str,
    store: Addr<Store>,
    agent_client: &AgentClient,
) -> HashMap<RealmId, Vec<Partition>> {
    trace!(load_balancer = name, "refreshing cluster information");
    match store.send(GetAddressesRequest {}).await {
        Err(_) => todo!(),
        Ok(GetAddressesResponse(addresses)) => {
            let responses = join_all(
                addresses
                    .iter()
                    .map(|entry| agent_client.send(&entry.address, StatusRequest {})),
            )
            .await;

            let mut realms: HashMap<RealmId, Vec<Partition>> = HashMap::new();
            for (AddressEntry { address: agent, .. }, response) in zip(addresses, responses) {
                match response {
                    Ok(StatusResponse {
                        hsm:
                            Some(hsm_types::StatusResponse {
                                realm: Some(status),
                                ..
                            }),
                    }) => {
                        let realm = realms.entry(status.id).or_default();
                        for group in status.groups {
                            if let Some(leader) = group.leader {
                                if let Some(owned_range) = leader.owned_range {
                                    realm.push(Partition {
                                        group: group.id,
                                        owned_range,
                                        leader: agent.clone(),
                                    });
                                }
                            }
                        }
                    }

                    Ok(_) => {}

                    Err(err) => {
                        warn!(load_balancer = name, ?agent, ?err, "could not get status");
                    }
                }
            }
            trace!(load_balancer = name, "done refreshing cluster information");
            realms
        }
    }
}

impl Service<Request<IncomingBody>> for LoadBalancer {
    type Response = Response<Full<Bytes>>;
    type Error = hyper::Error;
    type Future = Pin<Box<dyn Future<Output = Result<Self::Response, Self::Error>> + Send>>;

    fn call(&mut self, request: Request<IncomingBody>) -> Self::Future {
        let name = self.0.name.clone();
        trace!(load_balancer = name, ?request);
        let store = self.0.store.clone();
        let agent_client = self.0.agent_client.clone();

        Box::pin(async move {
            let realms = refresh(&name, store, &agent_client).await;
            let request =
                rmp_serde::from_slice(request.collect().await?.to_bytes().as_ref()).expect("TODO");
            let response = handle_client_request(request, &name, &realms, &agent_client).await;
            trace!(load_balancer = name, ?response);
            Ok(Response::builder()
                .body(Full::new(Bytes::from(
                    rmp_serde::to_vec(&response).expect("TODO"),
                )))
                .expect("TODO"))
        })
    }
}

async fn handle_client_request(
    request: ClientRequest,
    name: &str,
    realms: &HashMap<RealmId, Vec<Partition>>,
    agent_client: &AgentClient,
) -> ClientResponse {
    type Response = ClientResponse;

    let Some(partitions) = realms.get(&request.realm) else {
        return Response::Unavailable;
    };

    // TODO: this is a dumb hack and obviously not what we want.
    let token = request.request.auth_token();
    let mut tenant = BitVec::new();
    tenant.extend(&BitVec::<u8, Msb0>::from_slice(token.signature.as_bytes()));
    let mut user = BitVec::new();
    user.extend(&BitVec::<u8, Msb0>::from_slice(token.user.as_bytes()));
    let record_id = (TenantId(tenant), UserId(user)).into();

    for partition in partitions {
        if !partition.owned_range.contains(&record_id) {
            continue;
        }

        match agent_client
            .send(
                &partition.leader,
                AppRequest {
                    realm: request.realm,
                    group: partition.group,
                    rid: record_id.clone(),
                    request: request.request.clone(),
                },
            )
            .await
        {
            Err(_) => {
                warn!(
                    load_balancer = name,
                    agent = ?partition.leader,
                    realm = ?request.realm,
                    group = ?partition.group,
                    "http error",
                );
            }

            Ok(
                r @ AppResponse::InvalidRealm
                | r @ AppResponse::InvalidGroup
                | r @ AppResponse::NoHsm
                | r @ AppResponse::NoStore
                | r @ AppResponse::NotLeader
                | r @ AppResponse::InvalidProof,
            ) => {
                warn!(
                    load_balancer = name,
                    agent = ?partition.leader,
                    realm = ?request.realm,
                    group = ?partition.group,
                    response = ?r,
                    "AppRequest not ok",
                );
            }

            Ok(AppResponse::Ok(response)) => return Response::Ok(response),
        }
    }

    Response::Unavailable
}<|MERGE_RESOLUTION|>--- conflicted
+++ resolved
@@ -80,13 +80,8 @@
 #[derive(Debug)]
 struct Partition {
     group: GroupId,
-<<<<<<< HEAD
     owned_range: OwnedRange,
-    leader: Addr<Agent>,
-=======
-    owned_prefix: OwnedPrefix,
     leader: Url,
->>>>>>> 6cb0c471
 }
 
 async fn refresh(
