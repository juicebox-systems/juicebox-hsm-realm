--- conflicted
+++ resolved
@@ -149,8 +149,7 @@
     }
 }
 
-<<<<<<< HEAD
-#[derive(Clone, PartialEq, Eq)]
+#[derive(Clone, Deserialize, Eq, PartialEq, Serialize)]
 pub struct OwnedRange {
     pub start: RecordId, // inclusive
     pub end: RecordId,   // inclusive
@@ -166,14 +165,6 @@
             start: RecordId::min_id(),
             end: RecordId::max_id(),
         }
-=======
-#[derive(Clone, Deserialize, Eq, PartialEq, Serialize)]
-pub struct OwnedPrefix(pub KeyVec);
-
-impl OwnedPrefix {
-    pub fn full() -> Self {
-        Self(KeyVec::new())
->>>>>>> 6cb0c471
     }
     pub fn contains(&self, rid: &RecordId) -> bool {
         rid >= &self.start && rid <= &self.end
