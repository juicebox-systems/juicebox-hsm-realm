--- conflicted
+++ resolved
@@ -127,20 +127,12 @@
         )?))))
     }
 
-<<<<<<< HEAD
-    pub async fn listen(
-        self,
-        address: SocketAddr,
-    ) -> Result<(Url, JoinHandle<()>), Box<dyn std::error::Error + Send + Sync>> {
-        let listener = TcpListener::bind(address).await?;
-        // This allows you to pass port 0 for an OS-assigned port.
-        let address = listener.local_addr()?;
-=======
     pub async fn listen(self, address: SocketAddr) -> Result<(Url, JoinHandle<()>), anyhow::Error> {
         let listener = TcpListener::bind(address)
             .await
             .with_context(|| format!("failed to bind to {address}"))?;
->>>>>>> 8eb18ead
+        // This allows you to pass port 0 for an OS-assigned port.
+        let address = listener.local_addr()?;
         let url = Url::parse(&format!("http://{address}")).unwrap();
 
         Ok((
