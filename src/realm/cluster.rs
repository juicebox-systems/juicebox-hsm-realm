--- conflicted
+++ resolved
@@ -341,15 +341,6 @@
     // accept a prefix is one that owns no prefix or one that owns the
     // complementary prefix (the one with its least significant bit flipped).
 
-<<<<<<< HEAD
-    let transferring_partition = match source_leader
-        .send(TransferOutRequest {
-            realm,
-            source,
-            destination,
-            range: range.clone(),
-        })
-=======
     let transferring_partition = match agent_client
         .send(
             source_leader,
@@ -357,10 +348,9 @@
                 realm,
                 source,
                 destination,
-                prefix: prefix.clone(),
-            },
-        )
->>>>>>> 6cb0c471
+                range: range.clone(),
+            },
+        )
         .await
     {
         Err(e) => todo!("{e:?}"),
@@ -418,15 +408,6 @@
     // and this calls CompleteTransferRequest, the keyspace will be lost
     // forever.
 
-<<<<<<< HEAD
-    match source_leader
-        .send(CompleteTransferRequest {
-            realm,
-            source,
-            destination,
-            range,
-        })
-=======
     match agent_client
         .send(
             source_leader,
@@ -434,10 +415,9 @@
                 realm,
                 source,
                 destination,
-                prefix,
-            },
-        )
->>>>>>> 6cb0c471
+                range,
+            },
+        )
         .await
     {
         Err(e) => todo!("{e:?}"),
