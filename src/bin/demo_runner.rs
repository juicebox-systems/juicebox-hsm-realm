use clap::Parser;
use futures::future::{join_all, try_join_all};
use http::Uri;
use reqwest::Url;
use std::collections::HashMap;
use std::env::current_dir;
use std::net::SocketAddr;
use std::path::PathBuf;
use std::process::{Command, ExitStatus};
use std::thread::sleep;
use std::time::Duration;
use tracing::{info, warn};

use hsmcore::hsm::types::{OwnedRange, RecordId};
use loam_mvp::client_auth::{creation::create_token, tenant_secret_name, AuthKey, Claims};
use loam_mvp::exec::bigtable::BigtableRunner;
use loam_mvp::exec::certs::create_localhost_key_and_cert;
use loam_mvp::exec::hsm_gen::{Entrust, HsmGenerator, MetricsParticipants};
use loam_mvp::logging;
use loam_mvp::metrics;
use loam_mvp::process_group::ProcessGroup;
use loam_mvp::realm::cluster;
use loam_mvp::realm::store::bigtable;
use loam_mvp::secret_manager::{BulkLoad, SecretManager, SecretsFile};
use loam_sdk::{AuthToken, Configuration, PinHashingMode, Realm, RealmId};

#[derive(Parser)]
#[command(
    about = "A tool to launch all the loam services and execute a demo binary configured to access them"
)]
struct Args {
    /// Path to the demo binary to execute
    #[arg(long)]
    demo: Option<PathBuf>,

    /// Keep the demo stack alive until Ctrl-C is input
    #[arg(short, long, default_value = "false")]
    keep_alive: bool,

    /// Name of JSON file containing per-tenant keys for authentication.
    #[arg(long, default_value = "secrets-demo.json")]
    secrets_file: PathBuf,
}

#[tokio::main]
async fn main() {
    logging::configure("loam-demo-runner");

    let args = Args::parse();
    let metrics = metrics::Client::new("demo_runner");

    let mut process_group = ProcessGroup::new();

    ctrlc::set_handler(move || {
        info!(pid = std::process::id(), "received termination signal");
        logging::flush();
        info!(pid = std::process::id(), "exiting");
        std::process::exit(0);
    })
    .expect("error setting signal handler");

    let bt_args = bigtable::Args {
        instance: String::from("inst"),
        project: String::from("prj"),
        url: Some(Uri::from_static("http://localhost:9000")),
    };

    info!(path = ?args.secrets_file, "loading secrets from JSON file");
    let secret_manager = Box::new(
        SecretsFile::new(args.secrets_file.clone())
            .load_all()
            .await
            .expect("failed to load secrets from JSON file"),
    );

    BigtableRunner::run(&mut process_group, &bt_args).await;
    let store_admin = bt_args
        .connect_admin(None)
        .await
        .expect("failed to connect to bigtable admin service");

    info!("initializing service discovery table");
    store_admin.initialize_discovery().await.expect("TODO");

    let store = bt_args
        .connect_data(
            None,
            bigtable::Options {
                metrics,
                ..bigtable::Options::default()
            },
        )
        .await
        .expect("failed to connect to bigtable data service");

    let certificates = create_localhost_key_and_cert(current_dir().unwrap().join("target"))
        .expect("Failed to create TLS key/cert for load balancer");

    let num_load_balancers = 2;
    info!(count = num_load_balancers, "creating load balancers");
    let load_balancers: Vec<Url> = (1..=num_load_balancers)
        .map(|i| {
            let address = SocketAddr::from(([127, 0, 0, 1], 3000 + i));
            let mut cmd = Command::new(format!(
                "target/{}/load_balancer",
                if cfg!(debug_assertions) {
                    "debug"
                } else {
                    "release"
                }
            ));
            cmd.arg("--tls-cert")
                .arg(certificates.cert_file_pem.clone())
                .arg("--tls-key")
                .arg(certificates.key_file_pem.clone())
                .arg("--listen")
                .arg(address.to_string())
                .arg("--secrets-file")
                .arg(&args.secrets_file);
            bt_args.add_to_cmd(&mut cmd);
            process_group.spawn(&mut cmd);
            Url::parse(&format!("https://localhost:{}", address.port())).unwrap()
        })
        .collect();

    let mut hsm_generator = HsmGenerator::new(Entrust(false), 4000);

    let num_hsms = 5;
    info!(count = num_hsms, "creating initial HSMs and agents");
    let (group1, realm1_public_key) = hsm_generator
        .create_hsms(
            num_hsms,
            MetricsParticipants::None,
            &mut process_group,
            &bt_args,
            None,
        )
        .await;
    let (realm_id, group_id1) = cluster::new_realm(&group1).await.unwrap();
    info!(?realm_id, group_id = ?group_id1, "initialized cluster");

    info!("creating additional groups");
    let (group2, _) = hsm_generator
        .create_hsms(
            5,
            MetricsParticipants::None,
            &mut process_group,
            &bt_args,
            None,
        )
        .await;
    let (group3, _) = hsm_generator
        .create_hsms(
            4,
            MetricsParticipants::None,
            &mut process_group,
            &bt_args,
            None,
        )
        .await;

    let mut groups = try_join_all([
        cluster::new_group(realm_id, &group2),
        cluster::new_group(realm_id, &group3),
        cluster::new_group(realm_id, &group1),
    ])
    .await
    .unwrap();
    info!(?realm_id, new_groups = ?groups, "created groups");

    groups.insert(0, group_id1);
    info!(
        source = ?groups[0],
        destination = ?groups[1],
        "transferring ownership of entire uid-space"
    );
    cluster::transfer(realm_id, groups[0], groups[1], OwnedRange::full(), &store)
        .await
        .unwrap();

    info!("growing the cluster to 4 partitions");
    cluster::transfer(
        realm_id,
        groups[1],
        groups[2],
        OwnedRange {
            start: RecordId::min_id(),
            end: RecordId([0x80; RecordId::NUM_BYTES]),
        },
        &store,
    )
    .await
    .unwrap();

    cluster::transfer(
        realm_id,
        groups[1],
        groups[0],
        OwnedRange {
            start: RecordId([0x80; RecordId::NUM_BYTES]).next().unwrap(),
            end: RecordId([0xA0; RecordId::NUM_BYTES]),
        },
        &store,
    )
    .await
    .unwrap();

    cluster::transfer(
        realm_id,
        groups[2],
        groups[3],
        OwnedRange {
            start: RecordId([0x40; RecordId::NUM_BYTES]),
            end: RecordId([0x80; RecordId::NUM_BYTES]),
        },
        &store,
    )
    .await
    .unwrap();

    // moving part of a partition to another group.
    cluster::transfer(
        realm_id,
        groups[2],
        groups[3],
        OwnedRange {
            start: RecordId([0x30; RecordId::NUM_BYTES]),
            end: RecordId([0x40; RecordId::NUM_BYTES]).prev().unwrap(),
        },
        &store,
    )
    .await
    .unwrap();

    info!("creating additional realms");
    let mut realms = join_all([5100, 6000, 7100].map(|start_port| {
        let mut hsm_generator = HsmGenerator::new(Entrust(false), start_port);
        let mut process_group = process_group.clone();
        let bigtable = bt_args.clone();
        async move {
            let (agents, public_key) = hsm_generator
                .create_hsms(
                    num_hsms,
                    MetricsParticipants::None,
                    &mut process_group,
                    &bigtable,
                    None,
                )
                .await;
            let realm_id = cluster::new_realm(&agents).await.unwrap().0;
            (realm_id, public_key)
        }
    }))
    .await;
    realms.push((realm_id, realm1_public_key));

    let mut lb = load_balancers.iter().cycle();
    let configuration = Configuration {
        realms: realms
            .into_iter()
            .map(|(id, public_key)| Realm {
                id,
                address: lb.next().unwrap().clone(),
                public_key: Some(public_key),
            })
            .collect(),
        register_threshold: 3,
        recover_threshold: 3,
        pin_hashing_mode: PinHashingMode::FastInsecure,
    };

    let tenant = "test-acme";
    let (auth_key_version, auth_key) = secret_manager
        .get_secrets(&tenant_secret_name(tenant))
        .await
        .unwrap_or_else(|e| panic!("failed to get tenant {tenant:?} auth key: {e}"))
        .into_iter()
        .map(|(version, key)| (version, AuthKey::from(key)))
        .next()
        .unwrap_or_else(|| panic!("tenant {tenant:?} has no secrets"));

    let auth_tokens: HashMap<RealmId, AuthToken> = configuration
        .realms
        .iter()
        .map(|realm| {
            (
                realm.id,
                create_token(
                    &Claims {
                        issuer: tenant.to_owned(),
                        subject: String::from("mario"),
                        audience: realm.id,
                    },
                    &auth_key,
                    auth_key_version,
                ),
            )
        })
        .collect();

    let jsonable_auth_tokens: HashMap<String, String> = auth_tokens
        .iter()
        .map(|(id, token)| (hex::encode(id.0), token.expose_secret().to_string()))
        .collect();

    let mut demo_status: Option<ExitStatus> = None;

    if let Some(demo) = args.demo {
        info!(pid = std::process::id(), "runner: executing demo");
        demo_status = Some(
            Command::new(demo)
                .arg("--tls-certificate")
                .arg(certificates.cert_file_der.clone())
                .arg("--configuration")
                .arg(serde_json::to_string(&configuration).unwrap())
                .arg("--auth-tokens")
                .arg(serde_json::to_string(&jsonable_auth_tokens).unwrap())
                .status()
                .expect("Couldn't run demo executable"),
        );
    }

    if args.keep_alive {
        warn!(
            configuration = serde_json::to_string(&configuration).unwrap(),
<<<<<<< HEAD
            auth_token = auth_token.0.expose_secret(),
            tls_certificate = ?certificates.cert_file_der,
=======
            auth_tokens = serde_json::to_string(&jsonable_auth_tokens).unwrap(),
            tls_certificate = ?certificates.cert_file_der.clone(),
>>>>>>> 9155caff
            "runner: stack is active, press ctrl-c to shutdown"
        );

        sleep(Duration::MAX);
    }

    info!(pid = std::process::id(), "runner: done");
    process_group.kill();
    logging::flush();
    info!(pid = std::process::id(), "runner: exiting");

    if let Some(demo_status) = demo_status {
        assert!(demo_status.success());
    }
}<|MERGE_RESOLUTION|>--- conflicted
+++ resolved
@@ -323,13 +323,8 @@
     if args.keep_alive {
         warn!(
             configuration = serde_json::to_string(&configuration).unwrap(),
-<<<<<<< HEAD
-            auth_token = auth_token.0.expose_secret(),
+            auth_tokens = serde_json::to_string(&jsonable_auth_tokens).unwrap(),
             tls_certificate = ?certificates.cert_file_der,
-=======
-            auth_tokens = serde_json::to_string(&jsonable_auth_tokens).unwrap(),
-            tls_certificate = ?certificates.cert_file_der.clone(),
->>>>>>> 9155caff
             "runner: stack is active, press ctrl-c to shutdown"
         );
 
