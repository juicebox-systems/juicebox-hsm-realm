//! Creates HSMs and their agents.
//!
//! This module exists in part to encapsulate the secret shared between the HSMs.

use futures::future::join_all;
use loam_mvp::realm::store::bigtable::BigTableArgs;
use rand::rngs::OsRng;
use rand::RngCore;
use reqwest::Url;
use std::fmt::Write;
use std::iter;
use std::net::SocketAddr;
use std::ops::RangeFrom;
use std::process::Command;
use std::time::Duration;
use tokio::time::sleep;

use super::process_group::ProcessGroup;
use loam_mvp::http_client;
use loam_mvp::realm::agent::types::{AgentService, StatusRequest};

type AgentClient = http_client::Client<AgentService>;

pub struct Entrust(pub bool);

pub struct HsmGenerator {
    secret: String,
    port: RangeFrom<u16>,
    entrust: Entrust,
}

impl HsmGenerator {
    pub fn new(entrust: Entrust, start_port: u16) -> Self {
        let buf = if entrust.0 {
            "010203".to_string()
        } else {
            let mut v = vec![0; 32];
            OsRng.fill_bytes(&mut v);
            let mut buf = String::new();
            for byte in v {
                write!(buf, "{byte:02x}").unwrap();
            }
            buf
        };
        Self {
            secret: buf,
            port: start_port..,
            entrust,
        }
    }

    pub async fn create_hsms(
        &mut self,
        mut count: usize,
        metrics: Option<Metrics>,
        process_group: &mut ProcessGroup,
        bigtable: &BigTableArgs,
    ) -> Vec<Url> {
        let mut agent_urls = Vec::with_capacity(count);
        let mut add_metrics = Metrics::report_metrics(&metrics);
        if self.entrust.0 {
            let agent_port = self.port.next().unwrap();
            let agent_address = SocketAddr::from(([127, 0, 0, 1], agent_port)).to_string();
            let agent_url = Url::parse(&format!("http://{agent_address}")).unwrap();
            let mut cmd = Command::new(format!(
                "target/{}/entrust-agent",
                if cfg!(debug_assertions) {
                    "debug"
                } else {
                    "release"
                }
            ));
<<<<<<< HEAD
            cmd.arg("--listen")
                .arg(agent_address)
                .arg("--bigtable")
                .arg(bigtable.to_string());

            if add_metrics.next().is_some() {
                cmd.arg("--metrics").arg("1000");
            };

=======
            cmd.arg("--listen").arg(agent_address);
            bigtable.add_to_cmd(&mut cmd);
>>>>>>> abfe1a1a
            process_group.spawn(&mut cmd);
            agent_urls.push(agent_url);
            count -= 1;
        }
        iter::repeat_with(|| {
            let hsm_port = self.port.next().unwrap();
            let agent_port = self.port.next().unwrap();
            let hsm_address = SocketAddr::from(([127, 0, 0, 1], hsm_port));
            let hsm_url = Url::parse(&format!("http://{hsm_address}")).unwrap();
            process_group.spawn(
                Command::new(format!(
                    "target/{}/http_hsm",
                    if cfg!(debug_assertions) {
                        "debug"
                    } else {
                        "release"
                    }
                ))
                .arg("--listen")
                .arg(hsm_address.to_string())
                .arg("--key")
                .arg(&self.secret),
            );
            let agent_address = SocketAddr::from(([127, 0, 0, 1], agent_port)).to_string();
            let agent_url = Url::parse(&format!("http://{agent_address}")).unwrap();
            let mut cmd = Command::new(format!(
                "target/{}/agent",
                if cfg!(debug_assertions) {
                    "debug"
                } else {
                    "release"
                }
            ));
            cmd.arg("--listen")
                .arg(agent_address)
                .arg("--hsm")
                .arg(hsm_url.to_string());
<<<<<<< HEAD
            if add_metrics.next().is_some() {
                cmd.arg("--metrics").arg("1000");
            }
=======
            bigtable.add_to_cmd(&mut cmd);
>>>>>>> abfe1a1a
            process_group.spawn(&mut cmd);
            agent_url
        })
        .take(count)
        .for_each(|url| agent_urls.push(url));

        self.wait_for_agents(&agent_urls).await;
        agent_urls
    }

    async fn wait_for_agents(&self, agents: &[Url]) {
        // Wait for the agent to be up, which in turn waits for the HSM
        // to be up.
        //
        // TODO: we shouldn't wait here. Other code needs to handle
        // failures, since servers can go down at any later point.
        let waiters = agents.iter().map(|agent_url| async move {
            let agent_client = AgentClient::new();
            for attempt in 1.. {
                if let Ok(response) = agent_client.send(agent_url, StatusRequest {}).await {
                    if response.hsm.is_some() {
                        break;
                    }
                }
                if attempt >= 1000 {
                    panic!("Failed to connect to agent/HSM at {agent_url}");
                }
                sleep(Duration::from_millis(1)).await;
            }
            agent_url
        });
        join_all(waiters).await;
    }
}

#[allow(dead_code)] // the compiler doesn't seem to see the usage from hsm_bench
#[derive(Clone, Debug)]
pub enum Metrics {
    Leader,
    All,
}

impl Metrics {
    #[allow(dead_code)] // the compiler doesn't seem to see the usage from hsm_bench
    pub fn parse(arg: &str) -> Result<Metrics, String> {
        let arg = arg.trim().to_ascii_lowercase();
        match arg.as_str() {
            "leader" => Ok(Metrics::Leader),
            "all" => Ok(Metrics::All),
            _ => Err(String::from("valid options are Leader, All")),
        }
    }

    fn report_metrics(m: &Option<Metrics>) -> Box<dyn Iterator<Item = ()>> {
        match m {
            None => Box::new(iter::empty()),
            Some(Metrics::Leader) => Box::new(iter::once(())),
            Some(Metrics::All) => Box::new(iter::repeat(())),
        }
    }
}<|MERGE_RESOLUTION|>--- conflicted
+++ resolved
@@ -70,20 +70,11 @@
                     "release"
                 }
             ));
-<<<<<<< HEAD
-            cmd.arg("--listen")
-                .arg(agent_address)
-                .arg("--bigtable")
-                .arg(bigtable.to_string());
-
             if add_metrics.next().is_some() {
                 cmd.arg("--metrics").arg("1000");
             };
-
-=======
             cmd.arg("--listen").arg(agent_address);
             bigtable.add_to_cmd(&mut cmd);
->>>>>>> abfe1a1a
             process_group.spawn(&mut cmd);
             agent_urls.push(agent_url);
             count -= 1;
@@ -121,13 +112,10 @@
                 .arg(agent_address)
                 .arg("--hsm")
                 .arg(hsm_url.to_string());
-<<<<<<< HEAD
             if add_metrics.next().is_some() {
                 cmd.arg("--metrics").arg("1000");
             }
-=======
             bigtable.add_to_cmd(&mut cmd);
->>>>>>> abfe1a1a
             process_group.spawn(&mut cmd);
             agent_url
         })
