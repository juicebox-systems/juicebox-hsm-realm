use futures::future::{join_all, try_join_all};
use hsmcore::types::{AuthToken, Policy};
use http::Uri;
use rand::rngs::OsRng;
use rand::RngCore;
use reqwest::Url;
use std::fmt::Write;
use std::io;
use std::iter;
use std::net::SocketAddr;
use std::ops::RangeFrom;
use std::process::{Child, Command, ExitStatus};
use std::sync::{Arc, Mutex};
use std::time::Duration;
use tracing::{info, warn};

use hsmcore::hsm::types::{OwnedRange, RecordId};
use loam_mvp::client::{Client, Configuration, Pin, Realm, RecoverError, UserSecret};
use loam_mvp::http_client;
use loam_mvp::logging;
<<<<<<< HEAD
use loam_mvp::realm::agent::types::{AgentService, StatusRequest};
use loam_mvp::realm::cluster;
use loam_mvp::realm::hsm::types::{OwnedRange, RecordId};
=======
use loam_mvp::realm;
use loam_mvp::realm::agent::Agent;
use loam_mvp::realm::hsm::http::client::HsmHttpClient;
use loam_mvp::realm::load_balancer::LoadBalancer;
>>>>>>> 4cbbe674
use loam_mvp::realm::store::bigtable;

type AgentClient = http_client::Client<AgentService>;

/// Creates HSMs and their agents.
///
/// This module exists to encapsulate the secret shared between the HSMs.
mod hsm_gen {
<<<<<<< HEAD
=======
    use std::{fmt::Write, process::Command, time::Duration};

    use hsmcore::hsm::types::StatusRequest;
    use rand::rngs::OsRng;
    use rand::RngCore;
    use reqwest::Url;
>>>>>>> 4cbbe674

    use super::*;

    pub struct HsmGenerator {
        secret: String,
        port: RangeFrom<u16>,
    }

    impl HsmGenerator {
        pub(super) fn new(start_port: u16) -> Self {
            let mut v = vec![0; 32];
            OsRng.fill_bytes(&mut v);
            let mut buf = String::new();
            for byte in v {
                write!(buf, "{byte:02x}").unwrap();
            }
            Self {
                secret: buf,
                port: start_port..,
            }
        }

        pub(super) async fn create_hsms(
            &mut self,
            count: usize,
            process_group: &mut ProcessGroup,
            bigtable: &Uri,
        ) -> Vec<Url> {
            let waits = iter::repeat_with(|| {
                let hsm_port = self.port.next().unwrap();
                let agent_port = self.port.next().unwrap();
                let hsm_address = SocketAddr::from(([127, 0, 0, 1], hsm_port));
                let hsm_url = Url::parse(&format!("http://{hsm_address}")).unwrap();
                process_group.spawn(
                    Command::new("target/debug/http_hsm")
                        .arg("--listen")
                        .arg(hsm_address.to_string())
                        .arg("--key")
                        .arg(&self.secret),
                );
                let agent_address = SocketAddr::from(([127, 0, 0, 1], agent_port)).to_string();
                let agent_url = Url::parse(&format!("http://{agent_address}")).unwrap();
                process_group.spawn(
                    Command::new("target/debug/agent")
                        .arg("--listen")
                        .arg(agent_address)
                        .arg("--bigtable")
                        .arg(bigtable.to_string())
                        .arg("--hsm")
                        .arg(hsm_url.to_string()),
                );

                // Wait for the HSM to be up.
                // TODO: we shouldn't wait here. Other code needs to handle
                // failures, since servers can go down at any later point.
                let agents = AgentClient::new();
                async move {
                    for attempt in 1.. {
                        if let Ok(response) = agents.send(&agent_url, StatusRequest {}).await {
                            if response.hsm.is_some() {
                                break;
                            }
                        }
                        if attempt >= 10 {
                            panic!("Failed to connect to agent/HSM at {agent_url}");
                        }
                        tokio::time::sleep(Duration::from_millis(2)).await;
                    }
                    agent_url
                }
            })
            .take(count);
            join_all(waits).await
        }
    }
}
use hsm_gen::HsmGenerator;

#[tokio::main]
async fn main() {
    logging::configure();

    let mut process_group = ProcessGroup::new();

    let bigtable = Uri::from_static("http://localhost:9000");
    info!(url = %bigtable, "connecting to Bigtable");
    let instance = bigtable::Instance {
        project: String::from("prj"),
        instance: String::from("inst"),
    };
    let store = bigtable::StoreClient::new(bigtable.clone(), instance.clone())
        .await
        .unwrap_or_else(|e| panic!("Unable to connect to Bigtable at `{bigtable}`: {e}"));
    let store_admin = bigtable::StoreAdminClient::new(bigtable.clone(), instance.clone())
        .await
        .unwrap_or_else(|e| panic!("Unable to connect to Bigtable admin at `{bigtable}`: {e}"));

    info!("initializing service discovery table");
    store_admin.initialize_discovery().await.expect("TODO");

    let num_load_balancers = 2;
    info!(count = num_load_balancers, "creating load balancers");
    let load_balancers: Vec<Url> = (1..=num_load_balancers)
        .map(|i| {
            let address = SocketAddr::from(([127, 0, 0, 1], 3000 + i));
            process_group.spawn(
                Command::new("target/debug/load_balancer")
                    .arg("--listen")
                    .arg(address.to_string())
                    .arg("--bigtable")
                    .arg(bigtable.to_string()),
            );
            Url::parse(&format!("http://{address}")).unwrap()
        })
        .collect();

    let mut hsm_generator = HsmGenerator::new(4000);

    let num_hsms = 5;
    info!(count = num_hsms, "creating initial HSMs and agents");
    let group1 = hsm_generator
        .create_hsms(num_hsms, &mut process_group, &bigtable)
        .await;
    let (realm_id, group_id1) = cluster::new_realm(&group1).await.unwrap();
    info!(?realm_id, group_id = ?group_id1, "initialized cluster");

    info!("creating additional groups");
    let group2 = hsm_generator
        .create_hsms(5, &mut process_group, &bigtable)
        .await;
    let group3 = hsm_generator
        .create_hsms(4, &mut process_group, &bigtable)
        .await;

    let mut groups = try_join_all([
        cluster::new_group(realm_id, &group2),
        cluster::new_group(realm_id, &group3),
        cluster::new_group(realm_id, &group1),
    ])
    .await
    .unwrap();
    info!(?realm_id, new_groups = ?groups, "created groups");

    groups.insert(0, group_id1);
    info!(
        source = ?groups[0],
        destination = ?groups[1],
        "transferring ownership of entire uid-space"
    );
    cluster::transfer(realm_id, groups[0], groups[1], OwnedRange::full(), &store)
        .await
        .unwrap();

    info!("growing the cluster to 4 partitions");
    cluster::transfer(
        realm_id,
        groups[1],
        groups[2],
        OwnedRange {
            start: RecordId::min_id(),
            end: RecordId([0x80; 32]),
        },
        &store,
    )
    .await
    .unwrap();

    cluster::transfer(
        realm_id,
        groups[1],
        groups[0],
        OwnedRange {
            start: RecordId([0x80; 32]).next().unwrap(),
            end: RecordId([0xA0; 32]),
        },
        &store,
    )
    .await
    .unwrap();

    cluster::transfer(
        realm_id,
        groups[2],
        groups[3],
        OwnedRange {
            start: RecordId([0x40; 32]),
            end: RecordId([0x80; 32]),
        },
        &store,
    )
    .await
    .unwrap();

    // moving part of a partition to another group.
    cluster::transfer(
        realm_id,
        groups[2],
        groups[3],
        OwnedRange {
            start: RecordId([0x30; 32]),
            end: RecordId([0x40; 32]).prev().unwrap(),
        },
        &store,
    )
    .await
    .unwrap();

    info!("creating additional realms");
    let mut realm_ids = join_all([5000, 6000, 7000].map(|start_port| {
        let mut hsm_generator = HsmGenerator::new(start_port);
        let mut process_group = process_group.clone();
        let bigtable = bigtable.clone();
        async move {
            let agents = hsm_generator
                .create_hsms(num_hsms, &mut process_group, &bigtable)
                .await;
            cluster::new_realm(&agents).await.unwrap().0
        }
    }))
    .await;
    realm_ids.push(realm_id);

    let mut lb = load_balancers.iter().cycle();
    let client = Client::new(
        Configuration {
            realms: vec![
                Realm {
                    address: lb.next().unwrap().clone(),
                    public_key: b"qwer".to_vec(),
                    id: realm_ids[0],
                },
                Realm {
                    address: lb.next().unwrap().clone(),
                    public_key: b"asdf".to_vec(),
                    id: realm_ids[1],
                },
                Realm {
                    address: lb.next().unwrap().clone(),
                    public_key: b"zxcv".to_vec(),
                    id: realm_ids[2],
                },
                Realm {
                    address: lb.next().unwrap().clone(),
                    public_key: b"uiop".to_vec(),
                    id: realm_ids[3],
                },
            ],
            register_threshold: 3,
            recover_threshold: 3,
        },
        AuthToken {
            user: String::from("mario"),
            signature: String::from("it's-a-me!"),
        },
    );

    println!("main: Starting register (allowing 2 guesses)");
    client
        .register(
            &Pin(b"1234".to_vec()),
            &UserSecret(b"teyla21".to_vec()),
            Policy { num_guesses: 2 },
        )
        .await
        .expect("register failed");
    println!("main: register succeeded");
    println!();

    println!("main: Starting recover with wrong PIN (guess 1)");
    match client.recover(&Pin(b"1212".to_vec())).await {
        Err(RecoverError::Unsuccessful(_)) => { /* ok */ }
        result => panic!("Unexpected result from recover: {result:?}"),
    };
    println!();

    println!("main: Starting recover with correct PIN (guess 2)");
    let secret = client
        .recover(&Pin(b"1234".to_vec()))
        .await
        .expect("recover failed");
    println!(
        "main: Recovered secret {:?}",
        String::from_utf8_lossy(&secret.0)
    );
    println!();

    println!("main: Starting recover with wrong PIN (guess 1)");
    match client.recover(&Pin(b"1212".to_vec())).await {
        Err(RecoverError::Unsuccessful(_)) => { /* ok */ }
        result => panic!("Unexpected result from recover: {result:?}"),
    };
    println!();

    println!("main: Starting recover with wrong PIN (guess 2)");
    match client.recover(&Pin(b"1212".to_vec())).await {
        Err(RecoverError::Unsuccessful(_)) => { /* ok */ }
        result => panic!("Unexpected result from recover: {result:?}"),
    };
    println!();

    println!("main: Starting recover with correct PIN (guess 3)");
    match client.recover(&Pin(b"1234".to_vec())).await {
        Err(RecoverError::Unsuccessful(_)) => { /* ok */ }
        result => panic!("Unexpected result from recover: {result:?}"),
    };
    println!();

    println!("main: Starting register");
    client
        .register(
            &Pin(b"4321".to_vec()),
            &UserSecret(b"presso42".to_vec()),
            Policy { num_guesses: 2 },
        )
        .await
        .expect("register failed");
    println!("main: register succeeded");
    println!();

    println!("main: Starting recover with correct PIN (guess 1)");
    let secret = client
        .recover(&Pin(b"4321".to_vec()))
        .await
        .expect("recover failed");
    println!(
        "main: Recovered secret {:?}",
        String::from_utf8_lossy(&secret.0)
    );

    println!("main: Deleting secret");
    match client.delete_all().await {
        Ok(()) => {
            println!("main: delete succeeded");
        }
        Err(e) => {
            println!("main: warning: delete failed: {e:?}");
        }
    }
    println!();

    process_group.kill();
    println!("main: exiting");
}

#[derive(Clone)]
struct ProcessGroup(Arc<Mutex<Vec<ProcessKiller>>>);

impl ProcessGroup {
    fn new() -> Self {
        Self(Arc::new(Mutex::new(Vec::new())))
    }

    fn spawn(&mut self, command: &mut Command) {
        match command.spawn() {
            Ok(child) => self.0.lock().unwrap().push(ProcessKiller(child)),
            Err(e) => panic!("failed to spawn command: {e}"),
        }
    }

    fn kill(&mut self) {
        let children = self.0.lock().unwrap().split_off(0);
        info!("waiting for {} child processes to exit", children.len());
        for mut child in children {
            if let Err(e) = child.kill() {
                warn!(?e, "failed to kill child process");
            }
        }
    }
}

struct ProcessKiller(Child);

impl ProcessKiller {
    fn kill(&mut self) -> io::Result<ExitStatus> {
        self.0.kill()?;
        self.0.wait()
    }
}

impl Drop for ProcessKiller {
    fn drop(&mut self) {
        // Err is deliberately ignored.
        if self.kill().is_err() {};
    }
}<|MERGE_RESOLUTION|>--- conflicted
+++ resolved
@@ -18,16 +18,8 @@
 use loam_mvp::client::{Client, Configuration, Pin, Realm, RecoverError, UserSecret};
 use loam_mvp::http_client;
 use loam_mvp::logging;
-<<<<<<< HEAD
 use loam_mvp::realm::agent::types::{AgentService, StatusRequest};
 use loam_mvp::realm::cluster;
-use loam_mvp::realm::hsm::types::{OwnedRange, RecordId};
-=======
-use loam_mvp::realm;
-use loam_mvp::realm::agent::Agent;
-use loam_mvp::realm::hsm::http::client::HsmHttpClient;
-use loam_mvp::realm::load_balancer::LoadBalancer;
->>>>>>> 4cbbe674
 use loam_mvp::realm::store::bigtable;
 
 type AgentClient = http_client::Client<AgentService>;
@@ -36,16 +28,6 @@
 ///
 /// This module exists to encapsulate the secret shared between the HSMs.
 mod hsm_gen {
-<<<<<<< HEAD
-=======
-    use std::{fmt::Write, process::Command, time::Duration};
-
-    use hsmcore::hsm::types::StatusRequest;
-    use rand::rngs::OsRng;
-    use rand::RngCore;
-    use reqwest::Url;
->>>>>>> 4cbbe674
-
     use super::*;
 
     pub struct HsmGenerator {
