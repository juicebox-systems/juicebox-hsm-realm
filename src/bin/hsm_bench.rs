use clap::Parser;
use futures::StreamExt;
use std::path::PathBuf;
use std::sync::Arc;
use std::time::{Duration, Instant};
use tokio::sync::Mutex;
use tokio::time::sleep;
use tracing::{debug, info, warn};

use loam_mvp::exec::cluster_gen::{create_cluster, ClusterConfig, RealmConfig};
use loam_mvp::exec::hsm_gen::{Entrust, MetricsParticipants};
use loam_mvp::http_client::{self};
use loam_mvp::logging;
use loam_mvp::process_group::ProcessGroup;
use loam_mvp::realm::store::bigtable::BigTableArgs;
<<<<<<< HEAD
use loam_sdk::{Client, Pin, UserSecret};
=======
use loam_mvp::secret_manager::{BulkLoad, SecretManager, SecretsFile};
use loam_sdk::{Client, Configuration, Pin, PinHashingMode, Realm, RealmId, UserSecret};
>>>>>>> d549c721
use loam_sdk_core::types::Policy;
use loam_sdk_networking::rpc::LoadBalancerService;

#[derive(Debug, Parser)]
#[command(about = "An end-to-end benchmark to stress an HSM")]
struct Args {
    #[command(flatten)]
    bigtable: BigTableArgs,

    /// Number of secret registrations to do at a time.
    #[arg(long, value_name = "N", default_value_t = 3)]
    concurrency: usize,

    /// Total number of secret registrations.
    #[arg(long, value_name = "N", default_value_t = 100)]
    count: usize,

    /// Use an entrust HSM/Agent for one of the HSMs and make it the leader.
    #[arg(long, default_value_t = false)]
    entrust: bool,

    /// Report metrics from HSMs. Options are Leader, All, None.
    #[arg(long, value_parser=MetricsParticipants::parse, default_value_t=MetricsParticipants::None)]
    metrics: MetricsParticipants,

    /// Name of JSON file containing per-tenant keys for authentication. The
    /// default is to fetch these from Google Secret Manager.
    #[arg(long)]
    secrets_file: Option<PathBuf>,

    /// A directory to read/write HSM state to. This allows for testing with a
    /// realm that was created by a previous run. You need to keep the bigtable
    /// state between runs for this to be useful.
    #[arg(long)]
    state: Option<PathBuf>,

    /// Keep the cluster alive until Ctrl-C is input
    #[arg(short, long, default_value_t = false)]
    keep_alive: bool,
}

#[tokio::main]
async fn main() {
    logging::configure("loam-hsm-bench");

    let mut process_group = ProcessGroup::new();

    ctrlc::set_handler(move || {
        info!(pid = std::process::id(), "received termination signal");
        logging::flush();
        info!(pid = std::process::id(), "exiting");
        std::process::exit(0);
    })
    .expect("error setting signal handler");

    let args = Args::parse();
    info!(?args, "Parsed command-line args");

    let config = ClusterConfig {
        load_balancers: 1,
        realms: vec![RealmConfig {
            hsms: 5,
            groups: 1,
            metrics: args.metrics,
            state_dir: args.state.clone(),
        }],
        bigtable: args.bigtable,
        secrets_file: args.secrets_file,
        entrust: Entrust(args.entrust),
    };

    let cluster = create_cluster(config, &mut process_group, 4000)
        .await
        .unwrap();

    info!(clients = args.concurrency, "creating clients");
    let clients: Vec<Arc<Mutex<Client<http_client::Client<LoadBalancerService>>>>> = (0..args
        .concurrency)
<<<<<<< HEAD
        .map(|i| Arc::new(Mutex::new(cluster.client_for_user(format!("mario{i}")))))
        .collect();
=======
        .map(|i| {
            Arc::new(Mutex::new(Client::new(
                Configuration {
                    realms: vec![Realm {
                        address: load_balancer.clone(),
                        public_key: realm_public_key.clone(),
                        id: realm_id,
                    }],
                    register_threshold: 1,
                    recover_threshold: 1,
                    pin_hashing_mode: PinHashingMode::None,
                },
                create_token(
                    &Claims {
                        issuer: tenant.to_owned(),
                        subject: format!("mario{i}"),
                    },
                    &auth_key,
                    auth_key_version,
                ),
                http_client::Client::new(http_client::ClientOptions {
                    additional_root_certs: vec![lb_cert.clone()],
                }),
            )))
        })
        .collect::<Vec<_>>();
>>>>>>> d549c721

    info!("main: Running test register");
    clients[0]
        .lock()
        .await
        .register(
            &Pin::from(b"pin-test".to_vec()),
            &UserSecret::from(b"secret-test".to_vec()),
            Policy { num_guesses: 2 },
        )
        .await
        .unwrap();

    info!(
        concurrency = args.concurrency,
        count = args.count,
        "main: Running concurrent registers"
    );
    let start = Instant::now();

    let mut stream = futures::stream::iter((0..args.count).map(|i| {
        let client = clients[i % args.concurrency].clone();
        async move {
            client
                .lock()
                .await
                .register(
                    &Pin::from(format!("pin{i}").into_bytes()),
                    &UserSecret::from(format!("secret{i}").into_bytes()),
                    Policy { num_guesses: 2 },
                )
                .await
        }
    }))
    .buffer_unordered(args.concurrency);

    let mut completed = 0;
    let mut errors = 0;
    while let Some(result) = stream.next().await {
        match result {
            Ok(_) => {
                debug!(completed, "ok");
                completed += 1;
            }
            Err(e) => {
                warn!(err=?e, "client got error");
                errors += 1;
            }
        }
    }

    let elapsed = start.elapsed().as_secs_f64();
    info!(
        registrations = args.count,
        seconds = elapsed,
        registrations_per_s = (args.count as f64) / elapsed,
        concurrency = args.concurrency,
        "completed benchmark"
    );
    if errors > 0 {
        warn!(errors, "There were errors reported by the client");
    }
    if args.keep_alive {
        sleep(Duration::MAX).await;
    }
    info!("main: done");
    if args.state.is_some() {
        info!("letting agents drain their delete queue");
        sleep(Duration::from_secs(6)).await;
    }
    process_group.kill();
    logging::flush();
    info!("main: exiting");
}<|MERGE_RESOLUTION|>--- conflicted
+++ resolved
@@ -13,12 +13,7 @@
 use loam_mvp::logging;
 use loam_mvp::process_group::ProcessGroup;
 use loam_mvp::realm::store::bigtable::BigTableArgs;
-<<<<<<< HEAD
 use loam_sdk::{Client, Pin, UserSecret};
-=======
-use loam_mvp::secret_manager::{BulkLoad, SecretManager, SecretsFile};
-use loam_sdk::{Client, Configuration, Pin, PinHashingMode, Realm, RealmId, UserSecret};
->>>>>>> d549c721
 use loam_sdk_core::types::Policy;
 use loam_sdk_networking::rpc::LoadBalancerService;
 
@@ -97,37 +92,8 @@
     info!(clients = args.concurrency, "creating clients");
     let clients: Vec<Arc<Mutex<Client<http_client::Client<LoadBalancerService>>>>> = (0..args
         .concurrency)
-<<<<<<< HEAD
         .map(|i| Arc::new(Mutex::new(cluster.client_for_user(format!("mario{i}")))))
         .collect();
-=======
-        .map(|i| {
-            Arc::new(Mutex::new(Client::new(
-                Configuration {
-                    realms: vec![Realm {
-                        address: load_balancer.clone(),
-                        public_key: realm_public_key.clone(),
-                        id: realm_id,
-                    }],
-                    register_threshold: 1,
-                    recover_threshold: 1,
-                    pin_hashing_mode: PinHashingMode::None,
-                },
-                create_token(
-                    &Claims {
-                        issuer: tenant.to_owned(),
-                        subject: format!("mario{i}"),
-                    },
-                    &auth_key,
-                    auth_key_version,
-                ),
-                http_client::Client::new(http_client::ClientOptions {
-                    additional_root_certs: vec![lb_cert.clone()],
-                }),
-            )))
-        })
-        .collect::<Vec<_>>();
->>>>>>> d549c721
 
     info!("main: Running test register");
     clients[0]
