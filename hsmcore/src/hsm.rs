--- conflicted
+++ resolved
@@ -9,13 +9,8 @@
 use core::fmt::Debug;
 use core::time::Duration;
 use digest::Digest;
-<<<<<<< HEAD
 use hashbrown::hash_map::Entry;
-use hmac::{Mac, SimpleHmac};
-=======
-use hashbrown::{hash_map::Entry, HashMap}; // TODO: randomize hasher
 use serde::ser::SerializeTuple;
->>>>>>> f31ddf82
 use serde::{Deserialize, Serialize};
 use tracing::{info, trace, warn};
 use x25519_dalek as x25519;
@@ -609,15 +604,6 @@
 
             self.persistent.mutate().realm = Some(PersistentRealmState {
                 id: realm,
-<<<<<<< HEAD
-                statement: HsmRealmStatementBuilder {
-                    realm,
-                    hsm: self.persistent.id,
-                    keys: &self.realm_keys,
-                }
-                .build(&self.realm_keys.mac),
-                groups: HashMap::from_iter([(
-=======
                 statement: self
                     .realm_keys
                     .mac
@@ -626,8 +612,7 @@
                         hsm: self.persistent.id,
                         keys: &self.realm_keys,
                     }),
-                groups: HashMap::from([(
->>>>>>> f31ddf82
+                groups: HashMap::from_iter([(
                     group,
                     PersistentGroupState {
                         configuration: GroupConfiguration::from_local(&self.persistent.id),
