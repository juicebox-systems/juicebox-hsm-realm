--- conflicted
+++ resolved
@@ -12,14 +12,7 @@
 
 # See more keys and their definitions at https://doc.rust-lang.org/cargo/reference/manifest.html
 [workspace.dependencies]
-<<<<<<< HEAD
-aes-gcm = { version = "0.10.1", default-features = false, features = [
-    "aes",
-    "alloc",
-] }
 anyhow = "1.0.70"
-=======
->>>>>>> d549c721
 async-recursion = "1.0.2"
 async-trait = "0.1.64"
 blake2 = { version = "0.10.6", default-features = false }
