[workspace]

members = [
    "agent_api",
    "agent_core",
    "bigtable",
    "bitvec",
    "cluster_api",
    "cluster_bench",
    "cluster_cli",
    "cluster_core",
    "cluster_manager",
    "codegen",
    "election",
    "entrust_agent",
    "entrust_api",
    "entrust_hsm",
    "entrust_init",
    "entrust_nfast",
    "google",
    "hsm_api",
    "hsm_core",
    "load_balancer",
    "lru-cache",
    "merkle_tree_docgen",
    "observability",
    "secret_manager",
    "service_core",
    "service_checker",
    "software_agent",
    "store",
    "table",
    "testing",
]

default-members = [
    "agent_api",
    "agent_core",
    "bigtable",
    "bitvec",
    "cluster_api",
    "cluster_bench",
    "cluster_cli",
    "cluster_core",
    "cluster_manager",
    "codegen",
    "election",
    "google",
    "hsm_api",
    "hsm_core",
    "load_balancer",
    "lru-cache",
    "observability",
    "secret_manager",
    "service_core",
    "service_checker",
    "software_agent",
    "store",
    "table",
    "testing",
]

# This allows the sdk packages to reference their workspace (for dependencies
# and such), rather than this one.
exclude = ["sdk"]
resolver = "2"

[workspace.package]
rust-version = "1.71"
version = "0.2.3"

# See more keys and their definitions at https://doc.rust-lang.org/cargo/reference/manifest.html
[workspace.dependencies]
agent_api = { path = "agent_api" }
agent_core = { path = "agent_core" }
anyhow = "1.0.74"
async-trait = "0.1.73"
<<<<<<< HEAD
bigtable = { path = "bigtable" }
=======
bindgen = "0.68.1"
>>>>>>> ebf12366
bitvec = { path = "bitvec" }
blake2 = { version = "0.10.6", default-features = false }
bytes = { version = "1.4.0", default-features = false }
cbor-diag = { version = "0.1.12" }
chacha20poly1305 = { version = "0.10.1", default-features = false, features = [
    "alloc",
] }
# Simon audited chrono 0.4.30 in Sept 2023. Didn't review anything behind a feature flag.
chrono = { version = "=0.4.30", default-features = false }
# ciborium and ciborium-io are pinned because we have a local fork.
ciborium = { version = "=0.2.1", default-features = false }
ciborium-io = { version = "=0.2.1", default-features = false }
clap = { version = "4.3.21", features = ["derive"] }
cluster_api = { path = "cluster_api" }
cluster_core = { path = "cluster_core" }
digest = "0.10.7"
# Diego audited dogstatsd v0.10.0 in Aug 2023.
dogstatsd = "=0.10.0"
election = { path = "election" }
entrust_api = { path = "entrust_api" }
entrust_nfast = { path = "entrust_nfast" }
expect-test = "1.4.1"
futures = "0.3.28"
# gcp_auth is pinned because we have a local fork.
gcp_auth = { version = "=0.9.0", default-features = false, features = [
    "webpki-roots",
] }
google = { path = "google" }
hashbrown = { version = "0.14.0", default-features = false, features = [
    "inline-more",
    "serde",
] }
hdrhistogram = { version = "7.5.2", default-features = false }
# Google and Mozilla audited hex 0.4.3 (`cargo vet`).
hex = "=0.4.3"
hkdf = "0.12.3"
hmac = "0.12.1"
hsm_api = { path = "hsm_api" }
hsm_core = { path = "hsm_core" }
http = "0.2.9"
http-body-util = "0.1.0-rc.3"
# hyper 1.0.0-rc.4 has a breaking change that requires a TokioIo adapter from
# hyper-util. hyper-util is currently unreleased, so stick with 1.0.0-rc.3 for
# now.
hyper = { version = "=1.0.0-rc.3", features = ["http1", "http2", "server"] }
itertools = { version = "0.11.0" }
juicebox_sdk = { path = "sdk/rust/sdk", features = ["reqwest", "tokio"] }
juicebox_marshalling = { path = "sdk/rust/marshalling" }
juicebox_networking = { path = "sdk/rust/networking", features = [
    "distributed-tracing",
    "reqwest",
] }
juicebox_noise = { path = "sdk/rust/noise" }
juicebox_oprf = { path = "sdk/rust/oprf" }
juicebox_process_group = { path = "sdk/rust/process_group" }
juicebox_realm_api = { path = "sdk/rust/realm/api" }
juicebox_realm_auth = { path = "sdk/rust/realm/auth" }
lru-cache = { path = "lru-cache" }
nix = { version = "0.26.2", default-features = false, features = ["signal"] }
observability = { path = "observability" }
once_cell = "1.18.0"
opentelemetry = { version = "0.20.0", features = ["rt-tokio"] }
opentelemetry-http = "0.9.0"
opentelemetry-otlp = "0.13.0"
pin-project-lite = { version = "0.2.12" }
prost = "0.11.9"
prost-types = "0.11.9"
rand = { version = "0.8.5", default-features = false, features = ["alloc"] }
rand_core = "0.6.4"
reqwest = { version = "0.11.18", default-features = false, features = [
    "rustls-tls",
] }
rustls = "0.21.6"
rustls-pemfile = "1.0"
secret_manager = { path = "secret_manager" }
semver = "1.0.18"
serde = { version = "1.0.185", default-features = false, features = [
    "alloc",
    "derive",
] }
serde_json = "1.0.105"
service_core = { path = "service_core" }
# Diego audited only the spin mutex in spin 0.9.8 (502c9dc) in Aug 2023.
spin = { version = "=0.9.8", default-features = false, features = [
    "mutex",
    "spin_mutex",
] }
store = { path = "store" }
subtle = { version = "2.5.0", default-features = false }
sysinfo = { version = "0.29" }
table = { path = "table" }
tempfile = "3.7.1"
testing = { path = "testing" }
thiserror = "1.0.46"
tokio = { version = "1.31.0", features = [
    "rt-multi-thread",
    "macros",
    "signal",
] }
tokio-rustls = "0.24.1"
tonic = { version = "0.9.2", features = ["channel", "tls", "tls-webpki-roots"] }
tonic-build = "0.9.2"
tower-service = "0.3.2"
tracing = { version = "0.1.37", default-features = false, features = [
    "attributes",
] }
tracing-opentelemetry = "0.20.0"
tracing-subscriber = { version = "0.3.17", features = ["json"] }
url = { version = "2.4.0", features = ["serde"] }
x25519-dalek = { version = "2.0", features = [
    "reusable_secrets",
    "serde",
    "static_secrets",
] }

[patch.crates-io]
gcp_auth = { git = "ssh://git@github.com/juicebox-systems/gcp_auth.git", rev = "edaccf4e99b7cdcec7646d67c4783e5fa2f46929" }
ciborium = { git = "ssh://git@github.com/juicebox-systems/ciborium.git", rev = "f0126e50a31d917e8ad0ff5bca78c0e80504eb46" }
ciborium-io = { git = "ssh://git@github.com/juicebox-systems/ciborium.git", rev = "f0126e50a31d917e8ad0ff5bca78c0e80504eb46" }<|MERGE_RESOLUTION|>--- conflicted
+++ resolved
@@ -75,11 +75,8 @@
 agent_core = { path = "agent_core" }
 anyhow = "1.0.74"
 async-trait = "0.1.73"
-<<<<<<< HEAD
 bigtable = { path = "bigtable" }
-=======
 bindgen = "0.68.1"
->>>>>>> ebf12366
 bitvec = { path = "bitvec" }
 blake2 = { version = "0.10.6", default-features = false }
 bytes = { version = "1.4.0", default-features = false }
